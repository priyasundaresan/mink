--- conflicted
+++ resolved
@@ -201,6 +201,7 @@
         PROJECT_ROOT = os.path.dirname(os.path.dirname(__file__))
         DATASETS = {
             "cube": os.path.join(PROJECT_ROOT, "data/cube"),
+            "cabinet": os.path.join(PROJECT_ROOT, "data/cabinet"),
         }
         if self.path in DATASETS:
             self.path = DATASETS[self.path]
@@ -279,11 +280,6 @@
             action_rot = torch.from_numpy(data["action_euler"]).float()
         else:
             action_rot = torch.from_numpy(data["action_quat"]).float()
-<<<<<<< HEAD
-        print(action_rot)
-=======
-
->>>>>>> 8a68e2fa
         action_gripper = torch.tensor(data["action_gripper"], dtype=torch.float32)
         proprio = torch.from_numpy(data["proprio"]).float()
         target_mode = torch.tensor(data["target_mode"]).long()
